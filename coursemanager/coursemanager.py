import asyncio
import re
import logging
from datetime import timezone, datetime, timedelta
from typing import Any, Dict, List, Optional, Tuple

import discord
from redbot.core import commands, Config
from redbot.core.utils.chat_formatting import box, error, info, success, warning, pagify
from redbot.core.utils.menus import menu, DEFAULT_CONTROLS
from .coursedata import CourseDataProxy
import difflib


# Configure logging
log = logging.getLogger("red.course_helper")
log.setLevel(logging.DEBUG)
if not log.handlers:
    log.addHandler(logging.StreamHandler())

# Constant for course key pattern.
COURSE_KEY_PATTERN = re.compile(
    r"^\s*([A-Za-z]+)[\s\-_]*(\d+(?:[A-Za-z]+\d+)?)([ABab])?\s*$"
)


###############################################################################
# CourseManager Cog
###############################################################################
class CourseManager(commands.Cog):
    """
    Manages course channels and details.

    Features:
      • Users can join/leave course channels under the "COURSES" category.
      • Auto-prunes inactive channels.
      • Retrieves and caches course data via an external API.
      • Provides commands to refresh course data and view details.
      • Owner-only commands to manage term codes and stale config.
    """

    def __init__(self, bot: commands.Bot) -> None:
        self.bot: commands.Bot = bot

        # Channel management settings.
        # Allowed permissions for users are defined by the bitmask (446676945984) and no denied permissions.
        self.channel_permissions: discord.PermissionOverwrite = (
            discord.PermissionOverwrite.from_pair(
                discord.Permissions(446676945984),
                discord.Permissions(0),
            )
        )
        self.category_name: str = "COURSES"
        self.max_courses: int = 10
        self.logging_channel: Optional[discord.TextChannel] = None

        # Global defaults for config.
        default_global: Dict[str, Any] = {
            "term_codes": {},
            "courses": {},
            "course_listings": {},
        }
        self.config: Config = Config.get_conf(
            self, identifier=3720194665, force_registration=True
        )
        self.config.register_global(**default_global)
        self.course_data_proxy: CourseDataProxy = CourseDataProxy(self.config, log)

        # Start the background auto-prune task.
        self._prune_task: asyncio.Task = self.bot.loop.create_task(
            self._auto_prune_task()
        )
        log.debug("CourseManager initialized with max_courses=%s", self.max_courses)

    def cog_unload(self) -> None:
        """Cancel the auto-prune task when the cog unloads."""
        log.debug("Unloading CourseManager cog; cancelling auto-prune task.")
        self._prune_task.cancel()

    async def _auto_prune_task(self) -> None:
        """
        Background task to auto-prune inactive course channels.
        Iterates through all guilds and channels in the "COURSES" category,
        using the unified _prune_channel helper.
        """
        PRUNE_INTERVAL = 3600  # every hour
        PRUNE_THRESHOLD = timedelta(days=120)
        await self.bot.wait_until_ready()
        log.debug("Auto-prune task started.")
        while not self.bot.is_closed():
            for guild in self.bot.guilds:
                category = self.get_category(guild)
                if not category:
                    log.debug(
                        "Category '%s' not found in guild %s",
                        self.category_name,
                        guild.name,
                    )
                    continue
                for channel in category.channels:
                    if isinstance(channel, discord.TextChannel):
                        await self._prune_channel(
                            channel, PRUNE_THRESHOLD, "Auto-pruned due to inactivity."
                        )
            await asyncio.sleep(PRUNE_INTERVAL)

    #####################################################
    # Course Code & Channel Name Helpers
    #####################################################
    def _format_course_key(self, course_key_raw: str) -> Optional[str]:
        """
        Normalize an input course string into a standardized format.
        Accepts various separators (hyphen, underscore, space) and an optional suffix.

        Examples:
          - "socwork-2a06" or "SOCWORK2A06"  -> "SOCWORK-2A06"
          - "SocWork-2A06A"                  -> "SOCWORK-2A06A"
        """
        log.debug("Formatting course key: %s", course_key_raw)
        match = COURSE_KEY_PATTERN.match(course_key_raw)
        if not match:
            log.debug(
                "Input '%s' does not match expected course pattern.", course_key_raw
            )
            return None
        subject, number, suffix = match.groups()
        subject = subject.upper()
        number = number.upper()
        formatted = f"{subject}-{number}" + (suffix.upper() if suffix else "")
        log.debug("Formatted course key: %s", formatted)
        return formatted

    def _get_channel_name(self, course_key: str) -> str:
        """
        Return a Discord channel name from a standardized course code by removing any trailing suffix
        and converting it to lowercase.

        Examples:
          - "SOCWORK-2A06A" or "SOCWORK-2A06B"  -> "socwork-2a06"
          - "SOCWORK-2A06"                       -> "socwork-2a06"
        """
        if course_key and course_key[-1] in ("A", "B"):
            course_key = course_key[:-1]
        channel_name = course_key.lower()
        log.debug("Derived channel name: %s", channel_name)
        return channel_name

    def _get_course_variants(self, formatted: str) -> List[str]:
        """
        Given a standardized course key (with or without suffix), return variants for lookup.

        If no suffix is present:
          Returns [base, base+"A", base+"B"].
        If a suffix is present:
          Returns [original, fallback] (e.g. "SOCWORK-2A06A" → ["SOCWORK-2A06A", "SOCWORK-2A06B"]).
        """
        if formatted[-1] in ("A", "B"):
            base = formatted[:-1]
            suffix = formatted[-1]
            fallback = "B" if suffix == "A" else "A"
            variants = [formatted, base + fallback]
        else:
            variants = [formatted, f"{formatted}A", f"{formatted}B"]
        log.debug("Lookup variants for '%s': %s", formatted, variants)
        return variants

    async def _lookup_course_data(
        self, formatted: str
    ) -> Tuple[Optional[str], Optional[Dict[str, Any]]]:
        """
        Attempt to fetch course data using fallback suffix logic.
        If the input has no suffix, try base, then "A", then "B".
        If the input has a suffix, try it first then the opposite.
        Returns a tuple (course_variant, data) or (None, None) if not found.
        """
        for variant in self._get_course_variants(formatted):
            log.debug("Trying lookup for variant: %s", variant)
            data = await self.course_data_proxy.get_course_data(variant)
            if data and data.get("course_data"):
                log.debug("Found course data for %s", variant)
                return variant, data
        log.debug("No course data found for variants of %s", formatted)
        return None, None

    async def _prune_channel(
        self, channel: discord.TextChannel, threshold: timedelta, reason: str
    ) -> bool:
        """
        Check whether a channel is inactive and delete it if needed.

        Returns:
        True if the channel was pruned (deleted); otherwise, False.
        """
        try:
            last_user_message: Optional[discord.Message] = None
            async for msg in channel.history(limit=10):
                if not msg.author.bot:
                    last_user_message = msg
                    break

            # Use the most recent non-bot message timestamp, or fallback to channel creation time.
            last_activity = (
                last_user_message.created_at
                if last_user_message
                else channel.created_at
            )

            if datetime.now(timezone.utc) - last_activity > threshold:
                log.info(
                    "Pruning channel '%s' in guild '%s' (last activity at %s)",
                    channel.name,
                    channel.guild.name,
                    last_activity,
                )
                await channel.delete(reason=reason)
                return True
        except Exception as e:
            log.error(
                "Error pruning channel '%s' in guild '%s': %s",
                channel.name,
                channel.guild.name,
                e,
            )
        return False

    #####################################################
    # Command Group: course
    #####################################################
    @commands.group(invoke_without_command=True)
    @commands.cooldown(1, 5, commands.BucketType.user)
    async def course(self, ctx: commands.Context) -> None:
        """Main command group for course functionalities."""
        log.debug("Course command group invoked by %s", ctx.author)
        await ctx.send_help(self.course)

    @course.command(name="list")
    @commands.cooldown(1, 600, commands.BucketType.user)
    async def list_enrollments(self, ctx: commands.Context) -> None:
        """List all course channels you are currently enrolled in."""
        log.debug("Listing courses for user %s in guild %s", ctx.author, ctx.guild.name)
        if courses := self.get_user_courses(ctx.author, ctx.guild):
            await ctx.send(
                "You are enrolled in the following courses:\n" + "\n".join(courses)
            )
        else:
            await ctx.send("You are not enrolled in any courses.")

    @course.command()
    @commands.cooldown(1, 86400, commands.BucketType.user)
    async def refresh(self, ctx: commands.Context, *, course_code: str) -> None:
        """
        Force refresh the course data for a specified course.
        Example: `!course refresh MATH 1A03`
        """
        formatted = self._format_course_key(course_code)
        log.debug("Refresh invoked for '%s' (formatted: %s)", course_code, formatted)
        if not formatted:
            await ctx.send(error(f"Invalid course code: {course_code}."))
            return
        variant, data = await self._lookup_course_data(formatted)
        if not variant or not (data and data.get("course_data")):
            await ctx.send(error(f"Failed to refresh data for {formatted}."))
            return
        await self.config.courses.set_raw(variant, value={"is_fresh": False})
        async with ctx.typing():
            data = await self.course_data_proxy.get_course_data(variant)
        if data and data.get("course_data"):
            await ctx.send(
                success(f"Course data for {variant} refreshed successfully.")
            )
        else:
            await ctx.send(error(f"Failed to refresh course data for {variant}."))

    @course.command()
    @commands.cooldown(5, 28800, commands.BucketType.user)
    async def join(self, ctx: commands.Context, *, course_code: str) -> None:
        """
        Join a course channel.
        Validates the course code, checks enrollment limits, and sets permissions.
        """
        formatted = self._format_course_key(course_code)
        log.debug("%s attempting to join course: %s", ctx.author, formatted)
        if not formatted:
            await ctx.send(error(f"Invalid course code: {course_code}."))
            return

        async with ctx.typing():
            variant, data = await self._lookup_course_data(formatted)
        if not variant or not (data and data.get("course_data")):
            await ctx.send(error(f"No valid course data found for {formatted}."))
            return

        if variant.upper() in self.get_user_courses(ctx.author, ctx.guild):
            await ctx.send(info(f"You are already enrolled in {variant}."))
            return

        if len(self.get_user_courses(ctx.author, ctx.guild)) >= self.max_courses:
            await ctx.send(
                error(
                    f"You have reached the maximum limit of {self.max_courses} courses. Leave one to join another."
                )
            )
            return

        category = self.get_category(ctx.guild)
        if category is None:
            try:
                category = await ctx.guild.create_category(self.category_name)
                log.debug(
                    "Created category '%s' in guild %s",
                    self.category_name,
                    ctx.guild.name,
                )
            except discord.Forbidden:
                await ctx.send(
                    error("I don't have permission to create the courses category.")
                )
                return

        channel = self.get_course_channel(ctx.guild, variant)
        if not channel:
            log.debug("Course channel for %s not found; creating new channel.", variant)
            channel = await self.create_course_channel(ctx.guild, category, variant)

        try:
            await channel.set_permissions(
                ctx.author, overwrite=self.channel_permissions
            )
            log.debug("Permissions set for %s on channel %s", ctx.author, channel.name)
        except discord.Forbidden:
            await ctx.send(
                error("I don't have permission to manage channel permissions.")
            )
            return

        await ctx.send(
            success(f"You have successfully joined {variant}."), delete_after=120
        )
        if self.logging_channel:
            await self.logging_channel.send(f"{ctx.author} has joined {variant}.")

    @course.command()
    @commands.cooldown(5, 28800, commands.BucketType.user)
    async def leave(self, ctx: commands.Context, *, course_code: str) -> None:
        """Leave a course channel by removing your permission override."""
        formatted = self._format_course_key(course_code)
        log.debug("%s attempting to leave course: %s", ctx.author, formatted)
        if not formatted:
            await ctx.send(error(f"Invalid course code: {course_code}."))
            return

        channel = self.get_course_channel(ctx.guild, formatted)
        if not channel:
            await ctx.send(error(f"You are not a member of {formatted}."))
            return

        try:
            await channel.set_permissions(ctx.author, overwrite=None)
            log.debug(
                "Removed permissions for %s on channel %s", ctx.author, channel.name
            )
        except discord.Forbidden:
            await ctx.send(
                error("I don't have permission to manage channel permissions.")
            )
            return

        await ctx.send(
            success(f"You have successfully left {formatted}."), delete_after=120
        )
        if self.logging_channel:
            await self.logging_channel.send(f"{ctx.author} has left {formatted}.")

    @commands.admin()
    @course.command()
    async def delete(
        self, ctx: commands.Context, *, channel: discord.TextChannel
    ) -> None:
        """Delete a course channel (admin-only)."""
        log.debug("Admin %s attempting to delete channel %s", ctx.author, channel.name)
        if not channel.category or channel.category.name != self.category_name:
            await ctx.send(error(f"{channel.mention} is not a course channel."))
            return
        try:
            await channel.delete()
            log.debug("Channel %s deleted by admin %s", channel.name, ctx.author)
        except discord.Forbidden:
            await ctx.send(error("I don't have permission to delete that channel."))
            return
        await ctx.send(success(f"{channel.name} has been successfully deleted."))
        if self.logging_channel:
            await self.logging_channel.send(f"{channel.name} has been deleted.")

    @commands.admin()
    @course.command(name="setlogging")
    async def set_logging(
        self, ctx: commands.Context, channel: discord.TextChannel
    ) -> None:
        """Set the logging channel for join/leave notifications (admin-only)."""
        self.logging_channel = channel
        log.debug("Logging channel set to %s by admin %s", channel.name, ctx.author)
        await ctx.send(success(f"Logging channel set to {channel.mention}."))

    @course.command(name="details")
    @commands.cooldown(10, 600, commands.BucketType.guild)
    async def course_details(
        self, ctx: commands.Context, *, course_key_raw: str
    ) -> None:
        """
        Display details for a specified course.
        Example: `!course details MATH 1A03`
        """
        formatted = self._format_course_key(course_key_raw)
        log.debug(
            "Fetching details for '%s' (formatted: %s)", course_key_raw, formatted
        )
        if not formatted:
            await ctx.send(
                error(
                    f"Invalid course code: {course_key_raw}. Use a format like 'MATH 1A03'."
                )
            )
            return

        variant, data = await self._lookup_course_data(formatted)
        if not variant or not (data and data.get("course_data")):
            await ctx.send(error(f"Course not found: {formatted}"))
            return

        embed = self._create_course_embed(variant, data)
        await ctx.send(embed=embed)

    #####################################################
    # Utility Functions
    #####################################################
    def _create_course_embed(
        self, course_key: str, course_data: Dict[str, Any]
    ) -> discord.Embed:
        """Build a Discord embed with comprehensive course details."""
        log.debug("Creating embed for course: %s", course_key)
        embed = discord.Embed(
            title=f"Course Details: {course_key}", color=discord.Color.green()
        )
        data_item = course_data.get("course_data", [{}])[0]
        is_fresh = course_data.get("is_fresh", False)
        date_added = course_data.get("date_added", "Unknown")
        footer_icon = "🟢" if is_fresh else "🔴"
        embed.set_footer(text=f"{footer_icon} Last updated: {date_added}")

        for name, value in [
            ("Title", data_item.get("title", "")),
            ("Term", data_item.get("term_found", "")),
            ("Instructor", data_item.get("teacher", "")),
            ("Code", data_item.get("course_code", "")),
            ("Number", data_item.get("course_number", "")),
            ("Credits", data_item.get("credits", "")),
        ]:
            if value:
                embed.add_field(name=name, value=value, inline=True)

        if data_item.get("description"):
            embed.add_field(
                name="Description", value=data_item.get("description"), inline=False
            )
        if data_item.get("prerequisites"):
            embed.add_field(
                name="Prerequisite(s)",
                value=data_item.get("prerequisites"),
                inline=True,
            )
        if data_item.get("antirequisites"):
            embed.add_field(
                name="Antirequisite(s)",
                value=data_item.get("antirequisites"),
                inline=True,
            )

        return embed

    def get_category(self, guild: discord.Guild) -> Optional[discord.CategoryChannel]:
        """
        Find and return the category matching self.category_name in the guild.
        """
        log.debug(
            "Searching for category '%s' in guild %s", self.category_name, guild.name
        )
        for category in guild.categories:
            if category.name == self.category_name:
                log.debug(
                    "Found category '%s' in guild %s", self.category_name, guild.name
                )
                return category
        log.debug("Category '%s' not found in guild %s", self.category_name, guild.name)
        return None

    def get_course_channel(
        self, guild: discord.Guild, course_key: str
    ) -> Optional[discord.TextChannel]:
        """
        Retrieve the course channel by its base (formatted) course key.
        """
        category = self.get_category(guild)
        if not category:
            log.debug(
                "No category in guild %s for course key %s", guild.name, course_key
            )
            return None
        target_name = self._get_channel_name(course_key)
        for channel in category.channels:
            if channel.name == target_name:
                log.debug(
                    "Found course channel '%s' in guild %s", channel.name, guild.name
                )
                return channel
        log.debug("Course channel '%s' not found in guild %s", target_name, guild.name)
        return None

    async def create_course_channel(
        self, guild: discord.Guild, category: discord.CategoryChannel, course_key: str
    ) -> discord.TextChannel:
        """
        Create a new course channel under the designated category.
        The channel is created with no permissions for @everyone (hidden by default).
        Only the bot is given full permissions until a user joins via the join command.
        """
        target_name = self._get_channel_name(course_key)
        log.debug("Creating channel '%s' in guild %s", target_name, guild.name)
        # Deny view_channel for @everyone.
        # For the bot, we grant full permissions by setting administrator=True.
        overwrites = {
            guild.default_role: discord.PermissionOverwrite(view_channel=False),
            guild.me: discord.PermissionOverwrite(administrator=True),
        }
        channel = await guild.create_text_channel(
            target_name, overwrites=overwrites, category=category
        )
        log.debug("Created channel '%s' in guild %s", channel.name, guild.name)
        return channel

    def get_user_courses(self, user: discord.Member, guild: discord.Guild) -> List[str]:
        """
        Return a list of course channels (by name) that the user can access.
        """
        category = self.get_category(guild)
        if not category:
            log.debug("No category in guild %s for user %s", guild.name, user)
            return []
        courses = [
            channel.name.upper()
            for channel in category.channels
            if isinstance(channel, discord.TextChannel)
            and channel.permissions_for(user).read_messages
        ]
        log.debug("User %s has access to courses: %s", user, courses)
        return courses

    #####################################################
    # Developer Commands (Owner-only)
    #####################################################
    @commands.is_owner()
    @commands.group(name="dc", invoke_without_command=True)
    async def dev_course(self, ctx: commands.Context) -> None:
        """Developer commands for managing course config data."""
        log.debug("Dev command group 'dev_course' invoked by %s", ctx.author)
        await ctx.send_help(self.dev_course)

    @dev_course.command(name="term")
    async def set_term_codes(
        self, ctx: commands.Context, term_name: str, term_id: int
    ) -> None:
        """
        Set the term code for a specified term.
        Example: `!dc term winter 2241`
        """
        async with self.config.term_codes() as term_codes:
            term_codes[term_name.lower()] = term_id
        log.debug("Set term code for %s to %s", term_name, term_id)
        await ctx.send(
            success(f"Term code for {term_name.capitalize()} set to: {term_id}")
        )

    @dev_course.command(name="clearstale")
    async def clear_stale_config(self, ctx: commands.Context) -> None:
        """Clear stale course config entries that no longer correspond to a channel."""
        log.debug("Clearing stale config entries.")
        stale = []
        courses = await self.config.courses.all()
        stale.extend(
            course_key
            for course_key in courses.keys()
            if not any(
                self.get_course_channel(guild, course_key) for guild in self.bot.guilds
            )
        )
        for course_key in stale:
            await self.config.courses.clear_raw(course_key)
            log.debug("Cleared stale entry for course %s", course_key)
        if stale:
            await ctx.send(success(f"Cleared stale config entries: {', '.join(stale)}"))
        else:
            await ctx.send(info("No stale course config entries found."))

    @dev_course.command(name="prune")
    async def manual_prune(self, ctx: commands.Context) -> None:
        """
        Manually trigger the prune process for inactive course channels.
        Uses the unified _prune_channel helper.
        """
        log.debug("Manual prune triggered by %s", ctx.author)
        pruned_channels = []
        PRUNE_THRESHOLD = timedelta(days=120)
        for guild in self.bot.guilds:
            category = self.get_category(guild)
            if not category:
                continue
            for channel in category.channels:
                if isinstance(channel, discord.TextChannel):
                    pruned = await self._prune_channel(
                        channel, PRUNE_THRESHOLD, "Manually pruned due to inactivity."
                    )
                    if pruned:
                        pruned_channels.append(f"{guild.name} - {channel.name}")
        if pruned_channels:
            await ctx.send(success("Pruned channels:\n" + "\n".join(pruned_channels)))
        else:
            await ctx.send(info("No inactive channels to prune."))

    @dev_course.command(name="printconfig")
    async def print_config(self, ctx: commands.Context) -> None:
        """Print the entire global config to the console."""
        cfg = await self.config.all()
        log.debug("Current config: %s", cfg)
        await ctx.send(info("Config has been printed to the console log."))

    @dev_course.command(name="clearcourses")
    async def clear_courses(self, ctx: commands.Context) -> None:
        """Clear all cached course data from the config."""
        await self.config.courses.set({})
        log.debug("All course data cleared by %s", ctx.author)
        await ctx.send(warning("All courses have been cleared from the config."))

    @dev_course.command(name="list")
    async def list_courses(self, ctx: commands.Context) -> None:
        """Lists courses with cached details."""
        cfg = await self.config.courses.all()
        # log.debug("Current config: %s", cfg)
        serialized = "\n".join([k for k in cfg])
        await ctx.send(serialized)

    @dev_course.command(name="listall")
    async def list_all_courses(self, ctx: commands.Context) -> None:
        """Lists all courses"""
        cfg = await self.config.course_listings.all()
<<<<<<< HEAD
        if "courses" in cfg:
            courses = cfg["courses"]
            dtm = cfg["date_updated"]
            # log.debug("Current config: %s", cfg)
            serialized_courses = "\n".join(list(courses.keys()))
            await ctx.send(f"{len(cfg['courses'])} courses cached on {dtm}\n{serialized_courses}" )
        else:
            await ctx.send("Course list not found. Run populate command first.")
=======
        courses = cfg["courses"]
        dtm = cfg["date_updated"]
        # log.debug("Current config: %s", cfg)
        serialized_courses = "\n".join(list(courses.keys()))
        await ctx.send(
            f"{len(cfg['courses'])} courses cached on {dtm}\n{serialized_courses}"
        )
>>>>>>> 657d7579

    @dev_course.command(name="populate")
    async def fetch_prefixes(self, ctx: commands.Context) -> None:
        """Force refresh cached course code and names"""
        course_count = await self.course_data_proxy.update_course_listing()
        if course_count > 0:
            await ctx.send(info(f"Fetched and cached {course_count} courses"))
        else:
<<<<<<< HEAD
            await ctx.send(warning("0 courses fetched. Check console log"))

    @dev_course.command(name="populate")
    async def fuzzy_search(self, ctx: commands.Context, search_code: str) -> None:
        """
        Returns the course name for the given course code. If not found,
        returns a list of the closest matching course codes.
        """
        search_code = search_code.upper()
        cfg = self.config.course_listings.all()
        if "courses" in cfg:
            courses = cfg["courses"]
            if search_code in courses:
                await ctx.send(f"Course Name: {courses[search_code]}")
            else:                  # Perform fuzzy search for the closest matches
                closest_matches = difflib.get_close_matches(se                    search_code, courses.keys(), n=4, cutoff=0.6)
                if closest_matches:
                    await ctx.send(f"{search_code} not found. Did you mean: {', '.join(closest_matches)}?")
                else:
                    await ctx.send(f"{search_code} not found and no similar matches available.")

=======
            await ctx.send(warning("0 courses fetched. Check console log"))

>>>>>>> 657d7579
<|MERGE_RESOLUTION|>--- conflicted
+++ resolved
@@ -1,705 +1,703 @@
-import asyncio
-import re
-import logging
-from datetime import timezone, datetime, timedelta
-from typing import Any, Dict, List, Optional, Tuple
-
-import discord
-from redbot.core import commands, Config
-from redbot.core.utils.chat_formatting import box, error, info, success, warning, pagify
-from redbot.core.utils.menus import menu, DEFAULT_CONTROLS
-from .coursedata import CourseDataProxy
-import difflib
-
-
-# Configure logging
-log = logging.getLogger("red.course_helper")
-log.setLevel(logging.DEBUG)
-if not log.handlers:
-    log.addHandler(logging.StreamHandler())
-
-# Constant for course key pattern.
-COURSE_KEY_PATTERN = re.compile(
-    r"^\s*([A-Za-z]+)[\s\-_]*(\d+(?:[A-Za-z]+\d+)?)([ABab])?\s*$"
-)
-
-
-###############################################################################
-# CourseManager Cog
-###############################################################################
-class CourseManager(commands.Cog):
-    """
-    Manages course channels and details.
-
-    Features:
-      • Users can join/leave course channels under the "COURSES" category.
-      • Auto-prunes inactive channels.
-      • Retrieves and caches course data via an external API.
-      • Provides commands to refresh course data and view details.
-      • Owner-only commands to manage term codes and stale config.
-    """
-
-    def __init__(self, bot: commands.Bot) -> None:
-        self.bot: commands.Bot = bot
-
-        # Channel management settings.
-        # Allowed permissions for users are defined by the bitmask (446676945984) and no denied permissions.
-        self.channel_permissions: discord.PermissionOverwrite = (
-            discord.PermissionOverwrite.from_pair(
-                discord.Permissions(446676945984),
-                discord.Permissions(0),
-            )
-        )
-        self.category_name: str = "COURSES"
-        self.max_courses: int = 10
-        self.logging_channel: Optional[discord.TextChannel] = None
-
-        # Global defaults for config.
-        default_global: Dict[str, Any] = {
-            "term_codes": {},
-            "courses": {},
-            "course_listings": {},
-        }
-        self.config: Config = Config.get_conf(
-            self, identifier=3720194665, force_registration=True
-        )
-        self.config.register_global(**default_global)
-        self.course_data_proxy: CourseDataProxy = CourseDataProxy(self.config, log)
-
-        # Start the background auto-prune task.
-        self._prune_task: asyncio.Task = self.bot.loop.create_task(
-            self._auto_prune_task()
-        )
-        log.debug("CourseManager initialized with max_courses=%s", self.max_courses)
-
-    def cog_unload(self) -> None:
-        """Cancel the auto-prune task when the cog unloads."""
-        log.debug("Unloading CourseManager cog; cancelling auto-prune task.")
-        self._prune_task.cancel()
-
-    async def _auto_prune_task(self) -> None:
-        """
-        Background task to auto-prune inactive course channels.
-        Iterates through all guilds and channels in the "COURSES" category,
-        using the unified _prune_channel helper.
-        """
-        PRUNE_INTERVAL = 3600  # every hour
-        PRUNE_THRESHOLD = timedelta(days=120)
-        await self.bot.wait_until_ready()
-        log.debug("Auto-prune task started.")
-        while not self.bot.is_closed():
-            for guild in self.bot.guilds:
-                category = self.get_category(guild)
-                if not category:
-                    log.debug(
-                        "Category '%s' not found in guild %s",
-                        self.category_name,
-                        guild.name,
-                    )
-                    continue
-                for channel in category.channels:
-                    if isinstance(channel, discord.TextChannel):
-                        await self._prune_channel(
-                            channel, PRUNE_THRESHOLD, "Auto-pruned due to inactivity."
-                        )
-            await asyncio.sleep(PRUNE_INTERVAL)
-
-    #####################################################
-    # Course Code & Channel Name Helpers
-    #####################################################
-    def _format_course_key(self, course_key_raw: str) -> Optional[str]:
-        """
-        Normalize an input course string into a standardized format.
-        Accepts various separators (hyphen, underscore, space) and an optional suffix.
-
-        Examples:
-          - "socwork-2a06" or "SOCWORK2A06"  -> "SOCWORK-2A06"
-          - "SocWork-2A06A"                  -> "SOCWORK-2A06A"
-        """
-        log.debug("Formatting course key: %s", course_key_raw)
-        match = COURSE_KEY_PATTERN.match(course_key_raw)
-        if not match:
-            log.debug(
-                "Input '%s' does not match expected course pattern.", course_key_raw
-            )
-            return None
-        subject, number, suffix = match.groups()
-        subject = subject.upper()
-        number = number.upper()
-        formatted = f"{subject}-{number}" + (suffix.upper() if suffix else "")
-        log.debug("Formatted course key: %s", formatted)
-        return formatted
-
-    def _get_channel_name(self, course_key: str) -> str:
-        """
-        Return a Discord channel name from a standardized course code by removing any trailing suffix
-        and converting it to lowercase.
-
-        Examples:
-          - "SOCWORK-2A06A" or "SOCWORK-2A06B"  -> "socwork-2a06"
-          - "SOCWORK-2A06"                       -> "socwork-2a06"
-        """
-        if course_key and course_key[-1] in ("A", "B"):
-            course_key = course_key[:-1]
-        channel_name = course_key.lower()
-        log.debug("Derived channel name: %s", channel_name)
-        return channel_name
-
-    def _get_course_variants(self, formatted: str) -> List[str]:
-        """
-        Given a standardized course key (with or without suffix), return variants for lookup.
-
-        If no suffix is present:
-          Returns [base, base+"A", base+"B"].
-        If a suffix is present:
-          Returns [original, fallback] (e.g. "SOCWORK-2A06A" → ["SOCWORK-2A06A", "SOCWORK-2A06B"]).
-        """
-        if formatted[-1] in ("A", "B"):
-            base = formatted[:-1]
-            suffix = formatted[-1]
-            fallback = "B" if suffix == "A" else "A"
-            variants = [formatted, base + fallback]
-        else:
-            variants = [formatted, f"{formatted}A", f"{formatted}B"]
-        log.debug("Lookup variants for '%s': %s", formatted, variants)
-        return variants
-
-    async def _lookup_course_data(
-        self, formatted: str
-    ) -> Tuple[Optional[str], Optional[Dict[str, Any]]]:
-        """
-        Attempt to fetch course data using fallback suffix logic.
-        If the input has no suffix, try base, then "A", then "B".
-        If the input has a suffix, try it first then the opposite.
-        Returns a tuple (course_variant, data) or (None, None) if not found.
-        """
-        for variant in self._get_course_variants(formatted):
-            log.debug("Trying lookup for variant: %s", variant)
-            data = await self.course_data_proxy.get_course_data(variant)
-            if data and data.get("course_data"):
-                log.debug("Found course data for %s", variant)
-                return variant, data
-        log.debug("No course data found for variants of %s", formatted)
-        return None, None
-
-    async def _prune_channel(
-        self, channel: discord.TextChannel, threshold: timedelta, reason: str
-    ) -> bool:
-        """
-        Check whether a channel is inactive and delete it if needed.
-
-        Returns:
-        True if the channel was pruned (deleted); otherwise, False.
-        """
-        try:
-            last_user_message: Optional[discord.Message] = None
-            async for msg in channel.history(limit=10):
-                if not msg.author.bot:
-                    last_user_message = msg
-                    break
-
-            # Use the most recent non-bot message timestamp, or fallback to channel creation time.
-            last_activity = (
-                last_user_message.created_at
-                if last_user_message
-                else channel.created_at
-            )
-
-            if datetime.now(timezone.utc) - last_activity > threshold:
-                log.info(
-                    "Pruning channel '%s' in guild '%s' (last activity at %s)",
-                    channel.name,
-                    channel.guild.name,
-                    last_activity,
-                )
-                await channel.delete(reason=reason)
-                return True
-        except Exception as e:
-            log.error(
-                "Error pruning channel '%s' in guild '%s': %s",
-                channel.name,
-                channel.guild.name,
-                e,
-            )
-        return False
-
-    #####################################################
-    # Command Group: course
-    #####################################################
-    @commands.group(invoke_without_command=True)
-    @commands.cooldown(1, 5, commands.BucketType.user)
-    async def course(self, ctx: commands.Context) -> None:
-        """Main command group for course functionalities."""
-        log.debug("Course command group invoked by %s", ctx.author)
-        await ctx.send_help(self.course)
-
-    @course.command(name="list")
-    @commands.cooldown(1, 600, commands.BucketType.user)
-    async def list_enrollments(self, ctx: commands.Context) -> None:
-        """List all course channels you are currently enrolled in."""
-        log.debug("Listing courses for user %s in guild %s", ctx.author, ctx.guild.name)
-        if courses := self.get_user_courses(ctx.author, ctx.guild):
-            await ctx.send(
-                "You are enrolled in the following courses:\n" + "\n".join(courses)
-            )
-        else:
-            await ctx.send("You are not enrolled in any courses.")
-
-    @course.command()
-    @commands.cooldown(1, 86400, commands.BucketType.user)
-    async def refresh(self, ctx: commands.Context, *, course_code: str) -> None:
-        """
-        Force refresh the course data for a specified course.
-        Example: `!course refresh MATH 1A03`
-        """
-        formatted = self._format_course_key(course_code)
-        log.debug("Refresh invoked for '%s' (formatted: %s)", course_code, formatted)
-        if not formatted:
-            await ctx.send(error(f"Invalid course code: {course_code}."))
-            return
-        variant, data = await self._lookup_course_data(formatted)
-        if not variant or not (data and data.get("course_data")):
-            await ctx.send(error(f"Failed to refresh data for {formatted}."))
-            return
-        await self.config.courses.set_raw(variant, value={"is_fresh": False})
-        async with ctx.typing():
-            data = await self.course_data_proxy.get_course_data(variant)
-        if data and data.get("course_data"):
-            await ctx.send(
-                success(f"Course data for {variant} refreshed successfully.")
-            )
-        else:
-            await ctx.send(error(f"Failed to refresh course data for {variant}."))
-
-    @course.command()
-    @commands.cooldown(5, 28800, commands.BucketType.user)
-    async def join(self, ctx: commands.Context, *, course_code: str) -> None:
-        """
-        Join a course channel.
-        Validates the course code, checks enrollment limits, and sets permissions.
-        """
-        formatted = self._format_course_key(course_code)
-        log.debug("%s attempting to join course: %s", ctx.author, formatted)
-        if not formatted:
-            await ctx.send(error(f"Invalid course code: {course_code}."))
-            return
-
-        async with ctx.typing():
-            variant, data = await self._lookup_course_data(formatted)
-        if not variant or not (data and data.get("course_data")):
-            await ctx.send(error(f"No valid course data found for {formatted}."))
-            return
-
-        if variant.upper() in self.get_user_courses(ctx.author, ctx.guild):
-            await ctx.send(info(f"You are already enrolled in {variant}."))
-            return
-
-        if len(self.get_user_courses(ctx.author, ctx.guild)) >= self.max_courses:
-            await ctx.send(
-                error(
-                    f"You have reached the maximum limit of {self.max_courses} courses. Leave one to join another."
-                )
-            )
-            return
-
-        category = self.get_category(ctx.guild)
-        if category is None:
-            try:
-                category = await ctx.guild.create_category(self.category_name)
-                log.debug(
-                    "Created category '%s' in guild %s",
-                    self.category_name,
-                    ctx.guild.name,
-                )
-            except discord.Forbidden:
-                await ctx.send(
-                    error("I don't have permission to create the courses category.")
-                )
-                return
-
-        channel = self.get_course_channel(ctx.guild, variant)
-        if not channel:
-            log.debug("Course channel for %s not found; creating new channel.", variant)
-            channel = await self.create_course_channel(ctx.guild, category, variant)
-
-        try:
-            await channel.set_permissions(
-                ctx.author, overwrite=self.channel_permissions
-            )
-            log.debug("Permissions set for %s on channel %s", ctx.author, channel.name)
-        except discord.Forbidden:
-            await ctx.send(
-                error("I don't have permission to manage channel permissions.")
-            )
-            return
-
-        await ctx.send(
-            success(f"You have successfully joined {variant}."), delete_after=120
-        )
-        if self.logging_channel:
-            await self.logging_channel.send(f"{ctx.author} has joined {variant}.")
-
-    @course.command()
-    @commands.cooldown(5, 28800, commands.BucketType.user)
-    async def leave(self, ctx: commands.Context, *, course_code: str) -> None:
-        """Leave a course channel by removing your permission override."""
-        formatted = self._format_course_key(course_code)
-        log.debug("%s attempting to leave course: %s", ctx.author, formatted)
-        if not formatted:
-            await ctx.send(error(f"Invalid course code: {course_code}."))
-            return
-
-        channel = self.get_course_channel(ctx.guild, formatted)
-        if not channel:
-            await ctx.send(error(f"You are not a member of {formatted}."))
-            return
-
-        try:
-            await channel.set_permissions(ctx.author, overwrite=None)
-            log.debug(
-                "Removed permissions for %s on channel %s", ctx.author, channel.name
-            )
-        except discord.Forbidden:
-            await ctx.send(
-                error("I don't have permission to manage channel permissions.")
-            )
-            return
-
-        await ctx.send(
-            success(f"You have successfully left {formatted}."), delete_after=120
-        )
-        if self.logging_channel:
-            await self.logging_channel.send(f"{ctx.author} has left {formatted}.")
-
-    @commands.admin()
-    @course.command()
-    async def delete(
-        self, ctx: commands.Context, *, channel: discord.TextChannel
-    ) -> None:
-        """Delete a course channel (admin-only)."""
-        log.debug("Admin %s attempting to delete channel %s", ctx.author, channel.name)
-        if not channel.category or channel.category.name != self.category_name:
-            await ctx.send(error(f"{channel.mention} is not a course channel."))
-            return
-        try:
-            await channel.delete()
-            log.debug("Channel %s deleted by admin %s", channel.name, ctx.author)
-        except discord.Forbidden:
-            await ctx.send(error("I don't have permission to delete that channel."))
-            return
-        await ctx.send(success(f"{channel.name} has been successfully deleted."))
-        if self.logging_channel:
-            await self.logging_channel.send(f"{channel.name} has been deleted.")
-
-    @commands.admin()
-    @course.command(name="setlogging")
-    async def set_logging(
-        self, ctx: commands.Context, channel: discord.TextChannel
-    ) -> None:
-        """Set the logging channel for join/leave notifications (admin-only)."""
-        self.logging_channel = channel
-        log.debug("Logging channel set to %s by admin %s", channel.name, ctx.author)
-        await ctx.send(success(f"Logging channel set to {channel.mention}."))
-
-    @course.command(name="details")
-    @commands.cooldown(10, 600, commands.BucketType.guild)
-    async def course_details(
-        self, ctx: commands.Context, *, course_key_raw: str
-    ) -> None:
-        """
-        Display details for a specified course.
-        Example: `!course details MATH 1A03`
-        """
-        formatted = self._format_course_key(course_key_raw)
-        log.debug(
-            "Fetching details for '%s' (formatted: %s)", course_key_raw, formatted
-        )
-        if not formatted:
-            await ctx.send(
-                error(
-                    f"Invalid course code: {course_key_raw}. Use a format like 'MATH 1A03'."
-                )
-            )
-            return
-
-        variant, data = await self._lookup_course_data(formatted)
-        if not variant or not (data and data.get("course_data")):
-            await ctx.send(error(f"Course not found: {formatted}"))
-            return
-
-        embed = self._create_course_embed(variant, data)
-        await ctx.send(embed=embed)
-
-    #####################################################
-    # Utility Functions
-    #####################################################
-    def _create_course_embed(
-        self, course_key: str, course_data: Dict[str, Any]
-    ) -> discord.Embed:
-        """Build a Discord embed with comprehensive course details."""
-        log.debug("Creating embed for course: %s", course_key)
-        embed = discord.Embed(
-            title=f"Course Details: {course_key}", color=discord.Color.green()
-        )
-        data_item = course_data.get("course_data", [{}])[0]
-        is_fresh = course_data.get("is_fresh", False)
-        date_added = course_data.get("date_added", "Unknown")
-        footer_icon = "🟢" if is_fresh else "🔴"
-        embed.set_footer(text=f"{footer_icon} Last updated: {date_added}")
-
-        for name, value in [
-            ("Title", data_item.get("title", "")),
-            ("Term", data_item.get("term_found", "")),
-            ("Instructor", data_item.get("teacher", "")),
-            ("Code", data_item.get("course_code", "")),
-            ("Number", data_item.get("course_number", "")),
-            ("Credits", data_item.get("credits", "")),
-        ]:
-            if value:
-                embed.add_field(name=name, value=value, inline=True)
-
-        if data_item.get("description"):
-            embed.add_field(
-                name="Description", value=data_item.get("description"), inline=False
-            )
-        if data_item.get("prerequisites"):
-            embed.add_field(
-                name="Prerequisite(s)",
-                value=data_item.get("prerequisites"),
-                inline=True,
-            )
-        if data_item.get("antirequisites"):
-            embed.add_field(
-                name="Antirequisite(s)",
-                value=data_item.get("antirequisites"),
-                inline=True,
-            )
-
-        return embed
-
-    def get_category(self, guild: discord.Guild) -> Optional[discord.CategoryChannel]:
-        """
-        Find and return the category matching self.category_name in the guild.
-        """
-        log.debug(
-            "Searching for category '%s' in guild %s", self.category_name, guild.name
-        )
-        for category in guild.categories:
-            if category.name == self.category_name:
-                log.debug(
-                    "Found category '%s' in guild %s", self.category_name, guild.name
-                )
-                return category
-        log.debug("Category '%s' not found in guild %s", self.category_name, guild.name)
-        return None
-
-    def get_course_channel(
-        self, guild: discord.Guild, course_key: str
-    ) -> Optional[discord.TextChannel]:
-        """
-        Retrieve the course channel by its base (formatted) course key.
-        """
-        category = self.get_category(guild)
-        if not category:
-            log.debug(
-                "No category in guild %s for course key %s", guild.name, course_key
-            )
-            return None
-        target_name = self._get_channel_name(course_key)
-        for channel in category.channels:
-            if channel.name == target_name:
-                log.debug(
-                    "Found course channel '%s' in guild %s", channel.name, guild.name
-                )
-                return channel
-        log.debug("Course channel '%s' not found in guild %s", target_name, guild.name)
-        return None
-
-    async def create_course_channel(
-        self, guild: discord.Guild, category: discord.CategoryChannel, course_key: str
-    ) -> discord.TextChannel:
-        """
-        Create a new course channel under the designated category.
-        The channel is created with no permissions for @everyone (hidden by default).
-        Only the bot is given full permissions until a user joins via the join command.
-        """
-        target_name = self._get_channel_name(course_key)
-        log.debug("Creating channel '%s' in guild %s", target_name, guild.name)
-        # Deny view_channel for @everyone.
-        # For the bot, we grant full permissions by setting administrator=True.
-        overwrites = {
-            guild.default_role: discord.PermissionOverwrite(view_channel=False),
-            guild.me: discord.PermissionOverwrite(administrator=True),
-        }
-        channel = await guild.create_text_channel(
-            target_name, overwrites=overwrites, category=category
-        )
-        log.debug("Created channel '%s' in guild %s", channel.name, guild.name)
-        return channel
-
-    def get_user_courses(self, user: discord.Member, guild: discord.Guild) -> List[str]:
-        """
-        Return a list of course channels (by name) that the user can access.
-        """
-        category = self.get_category(guild)
-        if not category:
-            log.debug("No category in guild %s for user %s", guild.name, user)
-            return []
-        courses = [
-            channel.name.upper()
-            for channel in category.channels
-            if isinstance(channel, discord.TextChannel)
-            and channel.permissions_for(user).read_messages
-        ]
-        log.debug("User %s has access to courses: %s", user, courses)
-        return courses
-
-    #####################################################
-    # Developer Commands (Owner-only)
-    #####################################################
-    @commands.is_owner()
-    @commands.group(name="dc", invoke_without_command=True)
-    async def dev_course(self, ctx: commands.Context) -> None:
-        """Developer commands for managing course config data."""
-        log.debug("Dev command group 'dev_course' invoked by %s", ctx.author)
-        await ctx.send_help(self.dev_course)
-
-    @dev_course.command(name="term")
-    async def set_term_codes(
-        self, ctx: commands.Context, term_name: str, term_id: int
-    ) -> None:
-        """
-        Set the term code for a specified term.
-        Example: `!dc term winter 2241`
-        """
-        async with self.config.term_codes() as term_codes:
-            term_codes[term_name.lower()] = term_id
-        log.debug("Set term code for %s to %s", term_name, term_id)
-        await ctx.send(
-            success(f"Term code for {term_name.capitalize()} set to: {term_id}")
-        )
-
-    @dev_course.command(name="clearstale")
-    async def clear_stale_config(self, ctx: commands.Context) -> None:
-        """Clear stale course config entries that no longer correspond to a channel."""
-        log.debug("Clearing stale config entries.")
-        stale = []
-        courses = await self.config.courses.all()
-        stale.extend(
-            course_key
-            for course_key in courses.keys()
-            if not any(
-                self.get_course_channel(guild, course_key) for guild in self.bot.guilds
-            )
-        )
-        for course_key in stale:
-            await self.config.courses.clear_raw(course_key)
-            log.debug("Cleared stale entry for course %s", course_key)
-        if stale:
-            await ctx.send(success(f"Cleared stale config entries: {', '.join(stale)}"))
-        else:
-            await ctx.send(info("No stale course config entries found."))
-
-    @dev_course.command(name="prune")
-    async def manual_prune(self, ctx: commands.Context) -> None:
-        """
-        Manually trigger the prune process for inactive course channels.
-        Uses the unified _prune_channel helper.
-        """
-        log.debug("Manual prune triggered by %s", ctx.author)
-        pruned_channels = []
-        PRUNE_THRESHOLD = timedelta(days=120)
-        for guild in self.bot.guilds:
-            category = self.get_category(guild)
-            if not category:
-                continue
-            for channel in category.channels:
-                if isinstance(channel, discord.TextChannel):
-                    pruned = await self._prune_channel(
-                        channel, PRUNE_THRESHOLD, "Manually pruned due to inactivity."
-                    )
-                    if pruned:
-                        pruned_channels.append(f"{guild.name} - {channel.name}")
-        if pruned_channels:
-            await ctx.send(success("Pruned channels:\n" + "\n".join(pruned_channels)))
-        else:
-            await ctx.send(info("No inactive channels to prune."))
-
-    @dev_course.command(name="printconfig")
-    async def print_config(self, ctx: commands.Context) -> None:
-        """Print the entire global config to the console."""
-        cfg = await self.config.all()
-        log.debug("Current config: %s", cfg)
-        await ctx.send(info("Config has been printed to the console log."))
-
-    @dev_course.command(name="clearcourses")
-    async def clear_courses(self, ctx: commands.Context) -> None:
-        """Clear all cached course data from the config."""
-        await self.config.courses.set({})
-        log.debug("All course data cleared by %s", ctx.author)
-        await ctx.send(warning("All courses have been cleared from the config."))
-
-    @dev_course.command(name="list")
-    async def list_courses(self, ctx: commands.Context) -> None:
-        """Lists courses with cached details."""
-        cfg = await self.config.courses.all()
-        # log.debug("Current config: %s", cfg)
-        serialized = "\n".join([k for k in cfg])
-        await ctx.send(serialized)
-
-    @dev_course.command(name="listall")
-    async def list_all_courses(self, ctx: commands.Context) -> None:
-        """Lists all courses"""
-        cfg = await self.config.course_listings.all()
-<<<<<<< HEAD
-        if "courses" in cfg:
-            courses = cfg["courses"]
-            dtm = cfg["date_updated"]
-            # log.debug("Current config: %s", cfg)
-            serialized_courses = "\n".join(list(courses.keys()))
-            await ctx.send(f"{len(cfg['courses'])} courses cached on {dtm}\n{serialized_courses}" )
-        else:
-            await ctx.send("Course list not found. Run populate command first.")
-=======
-        courses = cfg["courses"]
-        dtm = cfg["date_updated"]
-        # log.debug("Current config: %s", cfg)
-        serialized_courses = "\n".join(list(courses.keys()))
-        await ctx.send(
-            f"{len(cfg['courses'])} courses cached on {dtm}\n{serialized_courses}"
-        )
->>>>>>> 657d7579
-
-    @dev_course.command(name="populate")
-    async def fetch_prefixes(self, ctx: commands.Context) -> None:
-        """Force refresh cached course code and names"""
-        course_count = await self.course_data_proxy.update_course_listing()
-        if course_count > 0:
-            await ctx.send(info(f"Fetched and cached {course_count} courses"))
-        else:
-<<<<<<< HEAD
-            await ctx.send(warning("0 courses fetched. Check console log"))
-
-    @dev_course.command(name="populate")
-    async def fuzzy_search(self, ctx: commands.Context, search_code: str) -> None:
-        """
-        Returns the course name for the given course code. If not found,
-        returns a list of the closest matching course codes.
-        """
-        search_code = search_code.upper()
-        cfg = self.config.course_listings.all()
-        if "courses" in cfg:
-            courses = cfg["courses"]
-            if search_code in courses:
-                await ctx.send(f"Course Name: {courses[search_code]}")
-            else:                  # Perform fuzzy search for the closest matches
-                closest_matches = difflib.get_close_matches(se                    search_code, courses.keys(), n=4, cutoff=0.6)
-                if closest_matches:
-                    await ctx.send(f"{search_code} not found. Did you mean: {', '.join(closest_matches)}?")
-                else:
-                    await ctx.send(f"{search_code} not found and no similar matches available.")
-
-=======
-            await ctx.send(warning("0 courses fetched. Check console log"))
-
->>>>>>> 657d7579
+import asyncio
+import re
+import logging
+from datetime import timezone, datetime, timedelta
+from typing import Any, Dict, List, Optional, Tuple
+
+import discord
+from redbot.core import commands, Config
+from redbot.core.utils.chat_formatting import box, error, info, success, warning, pagify
+from redbot.core.utils.menus import menu, DEFAULT_CONTROLS
+from .coursedata import CourseDataProxy
+import difflib
+
+
+# Configure logging
+log = logging.getLogger("red.course_helper")
+log.setLevel(logging.DEBUG)
+if not log.handlers:
+    log.addHandler(logging.StreamHandler())
+
+# Constant for course key pattern.
+COURSE_KEY_PATTERN = re.compile(
+    r"^\s*([A-Za-z]+)[\s\-_]*(\d+(?:[A-Za-z]+\d+)?)([ABab])?\s*$"
+)
+
+
+###############################################################################
+# CourseManager Cog
+###############################################################################
+class CourseManager(commands.Cog):
+    """
+    Manages course channels and details.
+
+    Features:
+      • Users can join/leave course channels under the "COURSES" category.
+      • Auto-prunes inactive channels.
+      • Retrieves and caches course data via an external API.
+      • Provides commands to refresh course data and view details.
+      • Owner-only commands to manage term codes and stale config.
+    """
+
+    def __init__(self, bot: commands.Bot) -> None:
+        self.bot: commands.Bot = bot
+
+        # Channel management settings.
+        # Allowed permissions for users are defined by the bitmask (446676945984) and no denied permissions.
+        self.channel_permissions: discord.PermissionOverwrite = (
+            discord.PermissionOverwrite.from_pair(
+                discord.Permissions(446676945984),
+                discord.Permissions(0),
+            )
+        )
+        self.category_name: str = "COURSES"
+        self.max_courses: int = 10
+        self.logging_channel: Optional[discord.TextChannel] = None
+
+        # Global defaults for config.
+        default_global: Dict[str, Any] = {
+            "term_codes": {},
+            "courses": {},
+            "course_listings": {},
+        }
+        self.config: Config = Config.get_conf(
+            self, identifier=3720194665, force_registration=True
+        )
+        self.config.register_global(**default_global)
+        self.course_data_proxy: CourseDataProxy = CourseDataProxy(
+            self.config, log)
+
+        # Start the background auto-prune task.
+        self._prune_task: asyncio.Task = self.bot.loop.create_task(
+            self._auto_prune_task()
+        )
+        log.debug("CourseManager initialized with max_courses=%s",
+                  self.max_courses)
+
+    def cog_unload(self) -> None:
+        """Cancel the auto-prune task when the cog unloads."""
+        log.debug("Unloading CourseManager cog; cancelling auto-prune task.")
+        self._prune_task.cancel()
+
+    async def _auto_prune_task(self) -> None:
+        """
+        Background task to auto-prune inactive course channels.
+        Iterates through all guilds and channels in the "COURSES" category,
+        using the unified _prune_channel helper.
+        """
+        PRUNE_INTERVAL = 3600  # every hour
+        PRUNE_THRESHOLD = timedelta(days=120)
+        await self.bot.wait_until_ready()
+        log.debug("Auto-prune task started.")
+        while not self.bot.is_closed():
+            for guild in self.bot.guilds:
+                category = self.get_category(guild)
+                if not category:
+                    log.debug(
+                        "Category '%s' not found in guild %s",
+                        self.category_name,
+                        guild.name,
+                    )
+                    continue
+                for channel in category.channels:
+                    if isinstance(channel, discord.TextChannel):
+                        await self._prune_channel(
+                            channel, PRUNE_THRESHOLD, "Auto-pruned due to inactivity."
+                        )
+            await asyncio.sleep(PRUNE_INTERVAL)
+
+    #####################################################
+    # Course Code & Channel Name Helpers
+    #####################################################
+    def _format_course_key(self, course_key_raw: str) -> Optional[str]:
+        """
+        Normalize an input course string into a standardized format.
+        Accepts various separators (hyphen, underscore, space) and an optional suffix.
+
+        Examples:
+          - "socwork-2a06" or "SOCWORK2A06"  -> "SOCWORK-2A06"
+          - "SocWork-2A06A"                  -> "SOCWORK-2A06A"
+        """
+        log.debug("Formatting course key: %s", course_key_raw)
+        match = COURSE_KEY_PATTERN.match(course_key_raw)
+        if not match:
+            log.debug(
+                "Input '%s' does not match expected course pattern.", course_key_raw
+            )
+            return None
+        subject, number, suffix = match.groups()
+        subject = subject.upper()
+        number = number.upper()
+        formatted = f"{subject}-{number}" + (suffix.upper() if suffix else "")
+        log.debug("Formatted course key: %s", formatted)
+        return formatted
+
+    def _get_channel_name(self, course_key: str) -> str:
+        """
+        Return a Discord channel name from a standardized course code by removing any trailing suffix
+        and converting it to lowercase.
+
+        Examples:
+          - "SOCWORK-2A06A" or "SOCWORK-2A06B"  -> "socwork-2a06"
+          - "SOCWORK-2A06"                       -> "socwork-2a06"
+        """
+        if course_key and course_key[-1] in ("A", "B"):
+            course_key = course_key[:-1]
+        channel_name = course_key.lower()
+        log.debug("Derived channel name: %s", channel_name)
+        return channel_name
+
+    def _get_course_variants(self, formatted: str) -> List[str]:
+        """
+        Given a standardized course key (with or without suffix), return variants for lookup.
+
+        If no suffix is present:
+          Returns [base, base+"A", base+"B"].
+        If a suffix is present:
+          Returns [original, fallback] (e.g. "SOCWORK-2A06A" → ["SOCWORK-2A06A", "SOCWORK-2A06B"]).
+        """
+        if formatted[-1] in ("A", "B"):
+            base = formatted[:-1]
+            suffix = formatted[-1]
+            fallback = "B" if suffix == "A" else "A"
+            variants = [formatted, base + fallback]
+        else:
+            variants = [formatted, f"{formatted}A", f"{formatted}B"]
+        log.debug("Lookup variants for '%s': %s", formatted, variants)
+        return variants
+
+    async def _lookup_course_data(
+        self, formatted: str
+    ) -> Tuple[Optional[str], Optional[Dict[str, Any]]]:
+        """
+        Attempt to fetch course data using fallback suffix logic.
+        If the input has no suffix, try base, then "A", then "B".
+        If the input has a suffix, try it first then the opposite.
+        Returns a tuple (course_variant, data) or (None, None) if not found.
+        """
+        for variant in self._get_course_variants(formatted):
+            log.debug("Trying lookup for variant: %s", variant)
+            data = await self.course_data_proxy.get_course_data(variant)
+            if data and data.get("course_data"):
+                log.debug("Found course data for %s", variant)
+                return variant, data
+        log.debug("No course data found for variants of %s", formatted)
+        return None, None
+
+    async def _prune_channel(
+        self, channel: discord.TextChannel, threshold: timedelta, reason: str
+    ) -> bool:
+        """
+        Check whether a channel is inactive and delete it if needed.
+
+        Returns:
+        True if the channel was pruned (deleted); otherwise, False.
+        """
+        try:
+            last_user_message: Optional[discord.Message] = None
+            async for msg in channel.history(limit=10):
+                if not msg.author.bot:
+                    last_user_message = msg
+                    break
+
+            # Use the most recent non-bot message timestamp, or fallback to channel creation time.
+            last_activity = (
+                last_user_message.created_at
+                if last_user_message
+                else channel.created_at
+            )
+
+            if datetime.now(timezone.utc) - last_activity > threshold:
+                log.info(
+                    "Pruning channel '%s' in guild '%s' (last activity at %s)",
+                    channel.name,
+                    channel.guild.name,
+                    last_activity,
+                )
+                await channel.delete(reason=reason)
+                return True
+        except Exception as e:
+            log.error(
+                "Error pruning channel '%s' in guild '%s': %s",
+                channel.name,
+                channel.guild.name,
+                e,
+            )
+        return False
+
+    #####################################################
+    # Command Group: course
+    #####################################################
+    @commands.group(invoke_without_command=True)
+    @commands.cooldown(1, 5, commands.BucketType.user)
+    async def course(self, ctx: commands.Context) -> None:
+        """Main command group for course functionalities."""
+        log.debug("Course command group invoked by %s", ctx.author)
+        await ctx.send_help(self.course)
+
+    @course.command(name="list")
+    @commands.cooldown(1, 600, commands.BucketType.user)
+    async def list_enrollments(self, ctx: commands.Context) -> None:
+        """List all course channels you are currently enrolled in."""
+        log.debug("Listing courses for user %s in guild %s",
+                  ctx.author, ctx.guild.name)
+        if courses := self.get_user_courses(ctx.author, ctx.guild):
+            await ctx.send(
+                "You are enrolled in the following courses:\n" +
+                "\n".join(courses)
+            )
+        else:
+            await ctx.send("You are not enrolled in any courses.")
+
+    @course.command()
+    @commands.cooldown(1, 86400, commands.BucketType.user)
+    async def refresh(self, ctx: commands.Context, *, course_code: str) -> None:
+        """
+        Force refresh the course data for a specified course.
+        Example: `!course refresh MATH 1A03`
+        """
+        formatted = self._format_course_key(course_code)
+        log.debug("Refresh invoked for '%s' (formatted: %s)",
+                  course_code, formatted)
+        if not formatted:
+            await ctx.send(error(f"Invalid course code: {course_code}."))
+            return
+        variant, data = await self._lookup_course_data(formatted)
+        if not variant or not (data and data.get("course_data")):
+            await ctx.send(error(f"Failed to refresh data for {formatted}."))
+            return
+        await self.config.courses.set_raw(variant, value={"is_fresh": False})
+        async with ctx.typing():
+            data = await self.course_data_proxy.get_course_data(variant)
+        if data and data.get("course_data"):
+            await ctx.send(
+                success(f"Course data for {variant} refreshed successfully.")
+            )
+        else:
+            await ctx.send(error(f"Failed to refresh course data for {variant}."))
+
+    @course.command()
+    @commands.cooldown(5, 28800, commands.BucketType.user)
+    async def join(self, ctx: commands.Context, *, course_code: str) -> None:
+        """
+        Join a course channel.
+        Validates the course code, checks enrollment limits, and sets permissions.
+        """
+        formatted = self._format_course_key(course_code)
+        log.debug("%s attempting to join course: %s", ctx.author, formatted)
+        if not formatted:
+            await ctx.send(error(f"Invalid course code: {course_code}."))
+            return
+
+        async with ctx.typing():
+            variant, data = await self._lookup_course_data(formatted)
+        if not variant or not (data and data.get("course_data")):
+            await ctx.send(error(f"No valid course data found for {formatted}."))
+            return
+
+        if variant.upper() in self.get_user_courses(ctx.author, ctx.guild):
+            await ctx.send(info(f"You are already enrolled in {variant}."))
+            return
+
+        if len(self.get_user_courses(ctx.author, ctx.guild)) >= self.max_courses:
+            await ctx.send(
+                error(
+                    f"You have reached the maximum limit of {self.max_courses} courses. Leave one to join another."
+                )
+            )
+            return
+
+        category = self.get_category(ctx.guild)
+        if category is None:
+            try:
+                category = await ctx.guild.create_category(self.category_name)
+                log.debug(
+                    "Created category '%s' in guild %s",
+                    self.category_name,
+                    ctx.guild.name,
+                )
+            except discord.Forbidden:
+                await ctx.send(
+                    error("I don't have permission to create the courses category.")
+                )
+                return
+
+        channel = self.get_course_channel(ctx.guild, variant)
+        if not channel:
+            log.debug(
+                "Course channel for %s not found; creating new channel.", variant)
+            channel = await self.create_course_channel(ctx.guild, category, variant)
+
+        try:
+            await channel.set_permissions(
+                ctx.author, overwrite=self.channel_permissions
+            )
+            log.debug("Permissions set for %s on channel %s",
+                      ctx.author, channel.name)
+        except discord.Forbidden:
+            await ctx.send(
+                error("I don't have permission to manage channel permissions.")
+            )
+            return
+
+        await ctx.send(
+            success(f"You have successfully joined {variant}."), delete_after=120
+        )
+        if self.logging_channel:
+            await self.logging_channel.send(f"{ctx.author} has joined {variant}.")
+
+    @course.command()
+    @commands.cooldown(5, 28800, commands.BucketType.user)
+    async def leave(self, ctx: commands.Context, *, course_code: str) -> None:
+        """Leave a course channel by removing your permission override."""
+        formatted = self._format_course_key(course_code)
+        log.debug("%s attempting to leave course: %s", ctx.author, formatted)
+        if not formatted:
+            await ctx.send(error(f"Invalid course code: {course_code}."))
+            return
+
+        channel = self.get_course_channel(ctx.guild, formatted)
+        if not channel:
+            await ctx.send(error(f"You are not a member of {formatted}."))
+            return
+
+        try:
+            await channel.set_permissions(ctx.author, overwrite=None)
+            log.debug(
+                "Removed permissions for %s on channel %s", ctx.author, channel.name
+            )
+        except discord.Forbidden:
+            await ctx.send(
+                error("I don't have permission to manage channel permissions.")
+            )
+            return
+
+        await ctx.send(
+            success(f"You have successfully left {formatted}."), delete_after=120
+        )
+        if self.logging_channel:
+            await self.logging_channel.send(f"{ctx.author} has left {formatted}.")
+
+    @commands.admin()
+    @course.command()
+    async def delete(
+        self, ctx: commands.Context, *, channel: discord.TextChannel
+    ) -> None:
+        """Delete a course channel (admin-only)."""
+        log.debug("Admin %s attempting to delete channel %s",
+                  ctx.author, channel.name)
+        if not channel.category or channel.category.name != self.category_name:
+            await ctx.send(error(f"{channel.mention} is not a course channel."))
+            return
+        try:
+            await channel.delete()
+            log.debug("Channel %s deleted by admin %s",
+                      channel.name, ctx.author)
+        except discord.Forbidden:
+            await ctx.send(error("I don't have permission to delete that channel."))
+            return
+        await ctx.send(success(f"{channel.name} has been successfully deleted."))
+        if self.logging_channel:
+            await self.logging_channel.send(f"{channel.name} has been deleted.")
+
+    @commands.admin()
+    @course.command(name="setlogging")
+    async def set_logging(
+        self, ctx: commands.Context, channel: discord.TextChannel
+    ) -> None:
+        """Set the logging channel for join/leave notifications (admin-only)."""
+        self.logging_channel = channel
+        log.debug("Logging channel set to %s by admin %s",
+                  channel.name, ctx.author)
+        await ctx.send(success(f"Logging channel set to {channel.mention}."))
+
+    @course.command(name="details")
+    @commands.cooldown(10, 600, commands.BucketType.guild)
+    async def course_details(
+        self, ctx: commands.Context, *, course_key_raw: str
+    ) -> None:
+        """
+        Display details for a specified course.
+        Example: `!course details MATH 1A03`
+        """
+        formatted = self._format_course_key(course_key_raw)
+        log.debug(
+            "Fetching details for '%s' (formatted: %s)", course_key_raw, formatted
+        )
+        if not formatted:
+            await ctx.send(
+                error(
+                    f"Invalid course code: {course_key_raw}. Use a format like 'MATH 1A03'."
+                )
+            )
+            return
+
+        variant, data = await self._lookup_course_data(formatted)
+        if not variant or not (data and data.get("course_data")):
+            await ctx.send(error(f"Course not found: {formatted}"))
+            return
+
+        embed = self._create_course_embed(variant, data)
+        await ctx.send(embed=embed)
+
+    #####################################################
+    # Utility Functions
+    #####################################################
+    def _create_course_embed(
+        self, course_key: str, course_data: Dict[str, Any]
+    ) -> discord.Embed:
+        """Build a Discord embed with comprehensive course details."""
+        log.debug("Creating embed for course: %s", course_key)
+        embed = discord.Embed(
+            title=f"Course Details: {course_key}", color=discord.Color.green()
+        )
+        data_item = course_data.get("course_data", [{}])[0]
+        is_fresh = course_data.get("is_fresh", False)
+        date_added = course_data.get("date_added", "Unknown")
+        footer_icon = "🟢" if is_fresh else "🔴"
+        embed.set_footer(text=f"{footer_icon} Last updated: {date_added}")
+
+        for name, value in [
+            ("Title", data_item.get("title", "")),
+            ("Term", data_item.get("term_found", "")),
+            ("Instructor", data_item.get("teacher", "")),
+            ("Code", data_item.get("course_code", "")),
+            ("Number", data_item.get("course_number", "")),
+            ("Credits", data_item.get("credits", "")),
+        ]:
+            if value:
+                embed.add_field(name=name, value=value, inline=True)
+
+        if data_item.get("description"):
+            embed.add_field(
+                name="Description", value=data_item.get("description"), inline=False
+            )
+        if data_item.get("prerequisites"):
+            embed.add_field(
+                name="Prerequisite(s)",
+                value=data_item.get("prerequisites"),
+                inline=True,
+            )
+        if data_item.get("antirequisites"):
+            embed.add_field(
+                name="Antirequisite(s)",
+                value=data_item.get("antirequisites"),
+                inline=True,
+            )
+
+        return embed
+
+    def get_category(self, guild: discord.Guild) -> Optional[discord.CategoryChannel]:
+        """
+        Find and return the category matching self.category_name in the guild.
+        """
+        log.debug(
+            "Searching for category '%s' in guild %s", self.category_name, guild.name
+        )
+        for category in guild.categories:
+            if category.name == self.category_name:
+                log.debug(
+                    "Found category '%s' in guild %s", self.category_name, guild.name
+                )
+                return category
+        log.debug("Category '%s' not found in guild %s",
+                  self.category_name, guild.name)
+        return None
+
+    def get_course_channel(
+        self, guild: discord.Guild, course_key: str
+    ) -> Optional[discord.TextChannel]:
+        """
+        Retrieve the course channel by its base (formatted) course key.
+        """
+        category = self.get_category(guild)
+        if not category:
+            log.debug(
+                "No category in guild %s for course key %s", guild.name, course_key
+            )
+            return None
+        target_name = self._get_channel_name(course_key)
+        for channel in category.channels:
+            if channel.name == target_name:
+                log.debug(
+                    "Found course channel '%s' in guild %s", channel.name, guild.name
+                )
+                return channel
+        log.debug("Course channel '%s' not found in guild %s",
+                  target_name, guild.name)
+        return None
+
+    async def create_course_channel(
+        self, guild: discord.Guild, category: discord.CategoryChannel, course_key: str
+    ) -> discord.TextChannel:
+        """
+        Create a new course channel under the designated category.
+        The channel is created with no permissions for @everyone (hidden by default).
+        Only the bot is given full permissions until a user joins via the join command.
+        """
+        target_name = self._get_channel_name(course_key)
+        log.debug("Creating channel '%s' in guild %s", target_name, guild.name)
+        # Deny view_channel for @everyone.
+        # For the bot, we grant full permissions by setting administrator=True.
+        overwrites = {
+            guild.default_role: discord.PermissionOverwrite(view_channel=False),
+            guild.me: discord.PermissionOverwrite(administrator=True),
+        }
+        channel = await guild.create_text_channel(
+            target_name, overwrites=overwrites, category=category
+        )
+        log.debug("Created channel '%s' in guild %s", channel.name, guild.name)
+        return channel
+
+    def get_user_courses(self, user: discord.Member, guild: discord.Guild) -> List[str]:
+        """
+        Return a list of course channels (by name) that the user can access.
+        """
+        category = self.get_category(guild)
+        if not category:
+            log.debug("No category in guild %s for user %s", guild.name, user)
+            return []
+        courses = [
+            channel.name.upper()
+            for channel in category.channels
+            if isinstance(channel, discord.TextChannel)
+            and channel.permissions_for(user).read_messages
+        ]
+        log.debug("User %s has access to courses: %s", user, courses)
+        return courses
+
+    #####################################################
+    # Developer Commands (Owner-only)
+    #####################################################
+    @commands.is_owner()
+    @commands.group(name="dc", invoke_without_command=True)
+    async def dev_course(self, ctx: commands.Context) -> None:
+        """Developer commands for managing course config data."""
+        log.debug("Dev command group 'dev_course' invoked by %s", ctx.author)
+        await ctx.send_help(self.dev_course)
+
+    @dev_course.command(name="term")
+    async def set_term_codes(
+        self, ctx: commands.Context, term_name: str, term_id: int
+    ) -> None:
+        """
+        Set the term code for a specified term.
+        Example: `!dc term winter 2241`
+        """
+        async with self.config.term_codes() as term_codes:
+            term_codes[term_name.lower()] = term_id
+        log.debug("Set term code for %s to %s", term_name, term_id)
+        await ctx.send(
+            success(
+                f"Term code for {term_name.capitalize()} set to: {term_id}")
+        )
+
+    @dev_course.command(name="clearstale")
+    async def clear_stale_config(self, ctx: commands.Context) -> None:
+        """Clear stale course config entries that no longer correspond to a channel."""
+        log.debug("Clearing stale config entries.")
+        stale = []
+        courses = await self.config.courses.all()
+        stale.extend(
+            course_key
+            for course_key in courses.keys()
+            if not any(
+                self.get_course_channel(guild, course_key) for guild in self.bot.guilds
+            )
+        )
+        for course_key in stale:
+            await self.config.courses.clear_raw(course_key)
+            log.debug("Cleared stale entry for course %s", course_key)
+        if stale:
+            await ctx.send(success(f"Cleared stale config entries: {', '.join(stale)}"))
+        else:
+            await ctx.send(info("No stale course config entries found."))
+
+    @dev_course.command(name="prune")
+    async def manual_prune(self, ctx: commands.Context) -> None:
+        """
+        Manually trigger the prune process for inactive course channels.
+        Uses the unified _prune_channel helper.
+        """
+        log.debug("Manual prune triggered by %s", ctx.author)
+        pruned_channels = []
+        PRUNE_THRESHOLD = timedelta(days=120)
+        for guild in self.bot.guilds:
+            category = self.get_category(guild)
+            if not category:
+                continue
+            for channel in category.channels:
+                if isinstance(channel, discord.TextChannel):
+                    pruned = await self._prune_channel(
+                        channel, PRUNE_THRESHOLD, "Manually pruned due to inactivity."
+                    )
+                    if pruned:
+                        pruned_channels.append(
+                            f"{guild.name} - {channel.name}")
+        if pruned_channels:
+            await ctx.send(success("Pruned channels:\n" + "\n".join(pruned_channels)))
+        else:
+            await ctx.send(info("No inactive channels to prune."))
+
+    @dev_course.command(name="printconfig")
+    async def print_config(self, ctx: commands.Context) -> None:
+        """Print the entire global config to the console."""
+        cfg = await self.config.all()
+        log.debug("Current config: %s", cfg)
+        await ctx.send(info("Config has been printed to the console log."))
+
+    @dev_course.command(name="clearcourses")
+    async def clear_courses(self, ctx: commands.Context) -> None:
+        """Clear all cached course data from the config."""
+        await self.config.courses.set({})
+        log.debug("All course data cleared by %s", ctx.author)
+        await ctx.send(warning("All courses have been cleared from the config."))
+
+    @dev_course.command(name="list")
+    async def list_courses(self, ctx: commands.Context) -> None:
+        """Lists courses with cached details."""
+        cfg = await self.config.courses.all()
+        # log.debug("Current config: %s", cfg)
+        serialized = "\n".join([k for k in cfg])
+        await ctx.send(serialized)
+
+    @dev_course.command(name="listall")
+    async def list_all_courses(self, ctx: commands.Context) -> None:
+        """Lists all courses"""
+        cfg = await self.config.course_listings.all()
+        if "courses" in cfg:
+            courses = cfg["courses"]
+            dtm = cfg["date_updated"]
+            # log.debug("Current config: %s", cfg)
+            serialized_courses = "\n".join(list(courses.keys()))
+            await ctx.send(f"{len(cfg['courses'])} courses cached on {dtm}\n{serialized_courses}")
+        else:
+            await ctx.send("Course list not found. Run populate command first.")
+
+    @dev_course.command(name="populate")
+    async def fetch_prefixes(self, ctx: commands.Context) -> None:
+        """Force refresh cached course code and names"""
+        course_count = await self.course_data_proxy.update_course_listing()
+        if course_count > 0:
+            await ctx.send(info(f"Fetched and cached {course_count} courses"))
+        else:
+            await ctx.send(warning("0 courses fetched. Check console log"))
+
+    @dev_course.command(name="search")
+    async def fuzzy_search(self, ctx: commands.Context, search_code: str) -> None:
+        """
+        Returns the course name for the given course code. If not found,
+        returns a list of the closest matching course codes.
+        """
+        search_code = search_code.upper()
+        cfg = self.config.course_listings.all()
+        if "courses" in cfg:
+            courses = cfg["courses"]
+            if search_code in courses:
+                await ctx.send(f"Course Name: {courses[search_code]}")
+            else:                  # Perform fuzzy search for the closest matches
+                closest_matches = difflib.get_close_matches(se                    search_code, courses.keys(), n=4, cutoff=0.6)
+                if closest_matches:
+                    await ctx.send(f"{search_code} not found. Did you mean: {', '.join(closest_matches)}?")
+                else:
+                    await ctx.send(f"{search_code} not found and no similar matches available.")