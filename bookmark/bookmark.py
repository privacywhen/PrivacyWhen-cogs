--- conflicted
+++ resolved
@@ -7,7 +7,7 @@
 
 log = logging.getLogger("red.cbd-cogs.bookmark")
 
-__all__ = ["UNIQUE_ID", "Bookmark"]
+__all__ = ["UNIQUE_ID", "Bio"]
 
 UNIQUE_ID = 0x426f6f6b6d61726b
 
@@ -62,11 +62,7 @@
             for i, mark in enumerate(bookmarks):
                 # Unpack jump_url from PlaceMarker
                 _, link = mark
-<<<<<<< HEAD
-                if link.endswith(f"{payload.guild_id}/{payload.channel_id}/{payload.message_id}"):
-=======
                 if link == f"https://discord.com/channels/{payload.guild_id}/{payload.channel_id}/{payload.message_id}":
->>>>>>> 32c98e92
                     del bookmarks[i]
                     break
         await self.conf.user(user).bookmarks.set(bookmarks)
